package jose

import (
	"encoding/json"
	"errors"
	"fmt"
	"strings"

	"github.com/auth0-community/go-auth0"
	"github.com/devopsfaith/krakend/config"
	jose "gopkg.in/square/go-jose.v2"
)

const (
	ValidatorNamespace = "github.com/devopsfaith/krakend-jose/validator"
	SignerNamespace    = "github.com/devopsfaith/krakend-jose/signer"
	defaultRolesKey    = "roles"
)

type SignatureConfig struct {
<<<<<<< HEAD
	Alg                 string   `json:"alg"`
	URI                 string   `json:"jwk-url"`
	CacheEnabled        bool     `json:"cache,omitempty"`
	Issuer              string   `json:"issuer,omitempty"`
	Audience            []string `json:"audience,omitempty"`
	Roles               []string `json:"roles,omitempty"`
	RolesKey            string   `json:"roles_key,omitempty"`
	CookieKey           string   `json:"cookie_key,omitempty"`
	CipherSuites        []uint16 `json:"cipher_suites,omitempty"`
	DisableJWKSecurity  bool     `json:"disable_jwk_security"`
	Fingerprints        []string `json:"jwk_fingerprints,omitempty"`
	LocalCA             string   `json:"jwk_local_ca,omitempty"`
	//
	WebAppIDKey         string   `json:"web_app_id_key,omitempty"`
	WebExpAppID         int64    `json:"web_expected_app_id,omitempty"`
	WebUserIDKey        string   `json:"web_user_id_key,omitempty"`
	WebNewTokenUrl      string   `json:"web_new_token_url,omitempty"`
	WebRedirectTo       string   `json:"web_redirect_to,omitempty"`
	WebSecCookieDisable bool     `json:"web_secure_cookie_disable,omitempty"`
=======
	Alg                string   `json:"alg"`
	URI                string   `json:"jwk-url"`
	CacheEnabled       bool     `json:"cache,omitempty"`
	CacheDuration      uint32   `json:"cache_duration,omitempty"`
	Issuer             string   `json:"issuer,omitempty"`
	Audience           []string `json:"audience,omitempty"`
	Roles              []string `json:"roles,omitempty"`
	RolesKey           string   `json:"roles_key,omitempty"`
	CookieKey          string   `json:"cookie_key,omitempty"`
	CipherSuites       []uint16 `json:"cipher_suites,omitempty"`
	DisableJWKSecurity bool     `json:"disable_jwk_security"`
	Fingerprints       []string `json:"jwk_fingerprints,omitempty"`
	LocalCA            string   `json:"jwk_local_ca,omitempty"`
>>>>>>> 73e704c2
}

type SignerConfig struct {
	Alg                string   `json:"alg"`
	KeyID              string   `json:"kid"`
	URI                string   `json:"jwk-url"`
	FullSerialization  bool     `json:"full,omitempty"`
	KeysToSign         []string `json:"keys-to-sign,omitempty"`
	CipherSuites       []uint16 `json:"cipher_suites,omitempty"`
	DisableJWKSecurity bool     `json:"disable_jwk_security"`
	Fingerprints       []string `json:"jwk_fingerprints,omitempty"`
	LocalCA            string   `json:"jwk_local_ca,omitempty"`
}

var (
	ErrNoValidatorCfg = errors.New("JOSE: no validator config")
	ErrNoSignerCfg    = errors.New("JOSE: no signer config")
)

func GetSignatureConfig(cfg *config.EndpointConfig) (*SignatureConfig, error) {
	tmp, ok := cfg.ExtraConfig[ValidatorNamespace]
	if !ok {
		return nil, ErrNoValidatorCfg
	}
	data, _ := json.Marshal(tmp)
	res := new(SignatureConfig)
	if err := json.Unmarshal(data, res); err != nil {
		return nil, err
	}

	if res.RolesKey == "" {
		res.RolesKey = defaultRolesKey
	}
	if !strings.HasPrefix(res.URI, "https://") && !res.DisableJWKSecurity {
		return res, ErrInsecureJWKSource
	}
	return res, nil
}

func getSignerConfig(cfg *config.EndpointConfig) (*SignerConfig, error) {
	tmp, ok := cfg.ExtraConfig[SignerNamespace]
	if !ok {
		return nil, ErrNoSignerCfg
	}
	data, _ := json.Marshal(tmp)
	res := new(SignerConfig)
	if err := json.Unmarshal(data, res); err != nil {
		return nil, err
	}
	if !strings.HasPrefix(res.URI, "https://") && !res.DisableJWKSecurity {
		return res, ErrInsecureJWKSource
	}
	return res, nil
}

func NewSigner(cfg *config.EndpointConfig, te auth0.RequestTokenExtractor) (*SignerConfig, Signer, error) {
	signerCfg, err := getSignerConfig(cfg)
	if err != nil {
		return signerCfg, nopSigner, err
	}

	decodedFs, err := DecodeFingerprints(signerCfg.Fingerprints)
	if err != nil {
		return signerCfg, nopSigner, err
	}

	spcfg := SecretProviderConfig{
		URI:           signerCfg.URI,
		Cs:            signerCfg.CipherSuites,
		Fingerprints:  decodedFs,
		LocalCA:       signerCfg.LocalCA,
		AllowInsecure: signerCfg.DisableJWKSecurity,
	}

	sp, err := SecretProvider(spcfg, te)
	if err != nil {
		return signerCfg, nopSigner, err
	}
	key, err := sp.GetKey(signerCfg.KeyID)
	if err != nil {
		return signerCfg, nopSigner, err
	}
	if key.IsPublic() {
		// TODO: we should not sign with a public key
	}
	signingKey := jose.SigningKey{
		Key:       key.Key,
		Algorithm: jose.SignatureAlgorithm(signerCfg.Alg),
	}
	opts := &jose.SignerOptions{
		ExtraHeaders: map[jose.HeaderKey]interface{}{
			jose.HeaderKey("kid"): key.KeyID,
		},
	}
	s, err := jose.NewSigner(signingKey, opts)
	if err != nil {
		return signerCfg, nopSigner, err
	}

	if signerCfg.FullSerialization {
		return signerCfg, fullSerializeSigner{signer{s}}.Sign, nil
	}
	return signerCfg, compactSerializeSigner{signer{s}}.Sign, nil
}

type Signer func(interface{}) (string, error)

func nopSigner(_ interface{}) (string, error) { return "", nil }

type signer struct {
	signer jose.Signer
}

func (s signer) sign(v interface{}) (*jose.JSONWebSignature, error) {
	data, err := json.Marshal(v)
	if err != nil {
		return nil, fmt.Errorf("unable to serialize payload: %s", err.Error())
	}
	return s.signer.Sign(data)
}

type fullSerializeSigner struct {
	signer
}

func (f fullSerializeSigner) Sign(v interface{}) (string, error) {
	obj, err := f.sign(v)
	if err != nil {
		return "", fmt.Errorf("unable to sign payload: %s", err.Error())
	}
	return obj.FullSerialize(), nil
}

type compactSerializeSigner struct {
	signer
}

func (c compactSerializeSigner) Sign(v interface{}) (string, error) {
	obj, err := c.sign(v)
	if err != nil {
		return "", fmt.Errorf("unable to sign payload: %s", err.Error())
	}
	return obj.CompactSerialize()
}<|MERGE_RESOLUTION|>--- conflicted
+++ resolved
@@ -18,10 +18,10 @@
 )
 
 type SignatureConfig struct {
-<<<<<<< HEAD
 	Alg                 string   `json:"alg"`
 	URI                 string   `json:"jwk-url"`
 	CacheEnabled        bool     `json:"cache,omitempty"`
+	CacheDuration       uint32   `json:"cache_duration,omitempty"`
 	Issuer              string   `json:"issuer,omitempty"`
 	Audience            []string `json:"audience,omitempty"`
 	Roles               []string `json:"roles,omitempty"`
@@ -38,21 +38,6 @@
 	WebNewTokenUrl      string   `json:"web_new_token_url,omitempty"`
 	WebRedirectTo       string   `json:"web_redirect_to,omitempty"`
 	WebSecCookieDisable bool     `json:"web_secure_cookie_disable,omitempty"`
-=======
-	Alg                string   `json:"alg"`
-	URI                string   `json:"jwk-url"`
-	CacheEnabled       bool     `json:"cache,omitempty"`
-	CacheDuration      uint32   `json:"cache_duration,omitempty"`
-	Issuer             string   `json:"issuer,omitempty"`
-	Audience           []string `json:"audience,omitempty"`
-	Roles              []string `json:"roles,omitempty"`
-	RolesKey           string   `json:"roles_key,omitempty"`
-	CookieKey          string   `json:"cookie_key,omitempty"`
-	CipherSuites       []uint16 `json:"cipher_suites,omitempty"`
-	DisableJWKSecurity bool     `json:"disable_jwk_security"`
-	Fingerprints       []string `json:"jwk_fingerprints,omitempty"`
-	LocalCA            string   `json:"jwk_local_ca,omitempty"`
->>>>>>> 73e704c2
 }
 
 type SignerConfig struct {
